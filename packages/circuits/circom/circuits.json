--- conflicted
+++ resolved
@@ -36,7 +36,6 @@
         "pubs": ["publicKey"],
         "params": []
     },
-<<<<<<< HEAD
     "msb": {
         "file": "float",
         "template": "MSB",
@@ -76,7 +75,7 @@
         "file": "float",
         "template": "MultiplicationFromNormal",
         "params": [74, 251]
-=======
+    },
     "safe-less-than": {
         "file": "safe-comparators",
         "template": "SafeLessThan",
@@ -100,6 +99,5 @@
         "template": "SafeGreaterEqThan",
         "pubs": ["in"],
         "params": [252]
->>>>>>> 401a0e51
     }
 }